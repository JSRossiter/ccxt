--- conflicted
+++ resolved
@@ -71,12 +71,7 @@
 //-----------------------------------------------------------------------------
 
 let testExchangeSymbolTicker = async (exchange, symbol) => {
-<<<<<<< HEAD
-
-    log (exchange.id.green, symbol.green, 'fetching ticker...')
-=======
     log (symbol.green, 'fetching ticker...')
->>>>>>> 0b60b3c1
     let ticker = await exchange.fetchTicker (symbol)
     log (symbol.green, 'ticker',
         ticker['datetime'],
