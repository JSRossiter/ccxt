--- conflicted
+++ resolved
@@ -3,11 +3,7 @@
 // ---------------------------------------------------------------------------
 
 const Exchange = require ('./base/Exchange');
-<<<<<<< HEAD
-const { ExchangeError, InsufficientFunds } = require ('./base/errors');
-=======
 const { ExchangeError, InsufficientFunds, OrderNotFound } = require ('./base/errors');
->>>>>>> 60bce1fe
 
 // ---------------------------------------------------------------------------
 
@@ -676,7 +672,7 @@
         if (Math.abs (difference) > market['step'])
             throw new ExchangeError (this.id + ' order amount should be evenly divisible by lot unit size of ' + market['lot'].toString ());
         let clientOrderId = this.milliseconds ();
-        let request = {
+        let order = {
             'clientOrderId': clientOrderId.toString (),
             'symbol': market['id'],
             'side': side,
@@ -684,30 +680,12 @@
             'type': type,
         };
         if (type == 'limit') {
-            request['price'] = this.priceToPrecision (symbol, price);
+            order['price'] = this.priceToPrecision (symbol, price);
         } else {
-            request['timeInForce'] = 'FOK';
-        }
-        let response = await this.tradingPostNewOrder (this.extend (request, params));
-        let order = {
-            'id': response['ExecutionReport']['clientOrderId'].toString (),
-            'info': response,
-            'timestamp': response['ExecutionReport']['timestamp'],
-            'datetime': this.iso8601 (response['ExecutionReport']['timestamp']),
-            'status': this.parseOrderStatus(response['ExecutionReport']['execReportType']),
-            'symbol': response['ExecutionReport']['symbol'],
-            'type': response['ExecutionReport']['type'],
-            'side': response['ExecutionReport']['side'],
-            'price': response['ExecutionReport']['price'],
-            'cost': response['ExecutionReport']['cumQuantity'] * market['lot'] * response['ExecutionReport']['averagePrice'],
-            'amount': response['ExecutionReport']['quantity'] * market['lot'],
-            'filled': response['ExecutionReport']['cumQuantity'] * market['lot'],
-            'remaining': response['ExecutionReport']['leavesQuantity'] * market['lot'],
-            'fee': undefined,
-        };
-        let id = order['id'];
-        this.orders[id] = order;
-        return this.extend ({ 'info': response }, order);
+            order['timeInForce'] = 'FOK';
+        }
+        let response = await this.tradingPostNewOrder (this.extend (order, params));
+        return this.parseOrder (response['ExecutionReport'], market);
     }
 
     async cancelOrder (id, symbol = undefined, params = {}) {
@@ -739,18 +717,30 @@
             status = this.parseOrderStatus (status);
         let averagePrice = this.safeFloat (order, 'avgPrice', 0.0);
         let price = this.safeFloat (order, 'orderPrice');
+        if (typeof price === 'undefined')
+            price = this.safeFloat (order, 'price');
         let amount = this.safeFloat (order, 'orderQuantity');
+        if (typeof amount === 'undefined')
+            amount = this.safeFloat (order, 'quantity');
         let remaining = this.safeFloat (order, 'quantityLeaves');
+        if (!remaining)
+            remaining = this.safeFloat (order, 'leavesQuantity');
         let filled = undefined;
         let cost = undefined;
+        let amountDefined = (typeof amount !== 'undefined');
+        let remainingDefined = (typeof remaining !== 'undefined');
         if (market) {
             symbol = market['symbol'];
-            amount *= market['lot'];
-            remaining *= market['lot'];
-        }
-        if (amount && remaining) {
-            filled = amount - remaining;
-            cost = averagePrice * filled;
+            if (amountDefined)
+                amount *= market['lot'];
+            if (remainingDefined)
+                remaining *= market['lot'];
+        }
+        if (amountDefined) {
+            if (remainingDefined) {
+                filled = amount - remaining;
+                cost = averagePrice * filled;
+            }
         }
         return {
             'id': order['clientOrderId'].toString (),
